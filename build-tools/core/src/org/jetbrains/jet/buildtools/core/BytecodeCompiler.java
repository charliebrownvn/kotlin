/*
 * Copyright 2010-2012 JetBrains s.r.o.
 *
 * Licensed under the Apache License, Version 2.0 (the "License");
 * you may not use this file except in compliance with the License.
 * You may obtain a copy of the License at
 *
 * http://www.apache.org/licenses/LICENSE-2.0
 *
 * Unless required by applicable law or agreed to in writing, software
 * distributed under the License is distributed on an "AS IS" BASIS,
 * WITHOUT WARRANTIES OR CONDITIONS OF ANY KIND, either express or implied.
 * See the License for the specific language governing permissions and
 * limitations under the License.
 */

package org.jetbrains.jet.buildtools.core;

import jet.modules.Module;
import org.jetbrains.annotations.NotNull;
import org.jetbrains.annotations.Nullable;
import org.jetbrains.jet.cli.common.CompilerPlugin;
import org.jetbrains.jet.cli.jvm.compiler.*;
import org.jetbrains.jet.cli.common.messages.MessageCollector;
import org.jetbrains.jet.lang.resolve.java.CompilerDependencies;
import org.jetbrains.jet.lang.resolve.java.CompilerSpecialMode;

import java.io.File;
import java.util.ArrayList;
import java.util.List;


/**
 * Wrapper class for Kotlin bytecode compiler.
 */
public class BytecodeCompiler {

    private List<CompilerPlugin> compilerPlugins = new ArrayList<CompilerPlugin>();

    public BytecodeCompiler () {
    }


    /**
     * Creates new instance of {@link org.jetbrains.jet.cli.jvm.compiler.CompileEnvironmentConfiguration} instance using the arguments specified.
     *
     * @param stdlib    path to "kotlin-runtime.jar", only used if not null and not empty
     * @param classpath compilation classpath, only used if not null and not empty
     *
     * @return compile environment instance
     */
    private CompileEnvironmentConfiguration env( String stdlib, String[] classpath ) {
        CompilerDependencies dependencies = CompilerDependencies.compilerDependenciesForProduction(CompilerSpecialMode.REGULAR);
<<<<<<< HEAD
        JetCoreEnvironment environment = JetCoreEnvironment.getCoreEnvironmentForJVM(CompileEnvironmentUtil.createMockDisposable(), dependencies);
        CompileEnvironmentConfiguration env = new CompileEnvironmentConfiguration(environment, dependencies, MessageCollector.PLAIN_TEXT_TO_SYSTEM_ERR);
=======
        JetCoreEnvironment environment = new JetCoreEnvironment(CompileEnvironmentUtil.createMockDisposable(), dependencies);
        CompileEnvironmentConfiguration env = new CompileEnvironmentConfiguration(environment, MessageCollector.PLAIN_TEXT_TO_SYSTEM_ERR);
>>>>>>> eeafd06c

        if (( stdlib != null ) && ( stdlib.trim().length() > 0 )) {
            File file = new File(stdlib);
            CompileEnvironmentUtil.addToClasspath(env.getEnvironment(), file);
        }

        if (( classpath != null ) && ( classpath.length > 0 )) {
            CompileEnvironmentUtil.addToClasspath(env.getEnvironment(), classpath);
        }

        // lets register any compiler plugins
        env.getCompilerPlugins().addAll(getCompilerPlugins());

        return env;
    }


    /**
     * Retrieves compilation error message.
     *
     * @param  source          compilation source
     * @param  exceptionThrown whether compilation failed due to exception thrown
     *
     * @return compilation error message
     */
    private static String errorMessage( @NotNull String source, boolean exceptionThrown ) {
        return String.format( "[%s] compilation failed" +
                              ( exceptionThrown ? "" : ", see \"ERROR:\" messages above for more details." ),
                              new File( source ).getAbsolutePath());
    }


    /**
     * {@code CompileEnvironment#compileBunchOfSources} wrapper.
     *
     * @param src       compilation source (directory or file)
     * @param output    compilation destination directory
     * @param stdlib    "kotlin-runtime.jar" path
     * @param classpath compilation classpath, can be <code>null</code> or empty
     */
    public void sourcesToDir ( @NotNull String src, @NotNull String output, @Nullable String stdlib, @Nullable String[] classpath ) {
        try {
            boolean success = KotlinToJVMBytecodeCompiler.compileBunchOfSources(env(stdlib, classpath), src, null, output, true
                                                                                /* Last arg is ignored anyway */);
            if ( ! success ) {
                throw new CompileEnvironmentException( errorMessage( src, false ));
            }
        }
        catch ( Exception e ) {
            throw new CompileEnvironmentException( errorMessage( src, true ), e );
        }
    }


    /**
     * {@code CompileEnvironment#compileBunchOfSources} wrapper.
     *
     * @param src            compilation source (directory or file)
     * @param jar            compilation destination jar
     * @param includeRuntime whether Kotlin runtime library is included in destination jar
     * @param stdlib         "kotlin-runtime.jar" path
     * @param classpath      compilation classpath, can be <code>null</code> or empty
     */
    public void sourcesToJar ( @NotNull String src, @NotNull String jar, boolean includeRuntime, @Nullable String stdlib, @Nullable String[] classpath ) {
        try {
            boolean success = KotlinToJVMBytecodeCompiler.compileBunchOfSources(env(stdlib, classpath), src, jar, null, includeRuntime);
            if ( ! success ) {
                throw new CompileEnvironmentException( errorMessage( src, false ));
            }
        }
        catch ( Exception e ) {
            throw new CompileEnvironmentException( errorMessage( src, true ), e );
        }
    }


    /**
     * {@code CompileEnvironment#compileModules} wrapper.
     *
     * @param module         compilation module file
     * @param jar            compilation destination jar
     * @param includeRuntime whether Kotlin runtime library is included in destination jar
     * @param stdlib         "kotlin-runtime.jar" path
     * @param classpath      compilation classpath, can be <code>null</code> or empty
     */
    public void moduleToJar ( @NotNull String module, @NotNull String jar, boolean includeRuntime, @Nullable String stdlib, @Nullable String[] classpath ) {
        try {
            CompileEnvironmentConfiguration env = env(stdlib, classpath);
            List<Module> modules = CompileEnvironmentUtil.loadModuleScript(module, env.getMessageCollector());
            File directory = new File(module).getParentFile();
            boolean success = KotlinToJVMBytecodeCompiler.compileModules(env, modules, directory, jar, null, includeRuntime);
            if ( ! success ) {
                throw new CompileEnvironmentException( errorMessage( module, false ));
            }
        }
        catch ( Exception e ) {
            throw new CompileEnvironmentException( errorMessage( module, true ), e );
        }
    }

    public List<CompilerPlugin> getCompilerPlugins() {
        return compilerPlugins;
    }

    public void setCompilerPlugins(List<CompilerPlugin> compilerPlugins) {
        this.compilerPlugins = compilerPlugins;
    }
}<|MERGE_RESOLUTION|>--- conflicted
+++ resolved
@@ -51,13 +51,8 @@
      */
     private CompileEnvironmentConfiguration env( String stdlib, String[] classpath ) {
         CompilerDependencies dependencies = CompilerDependencies.compilerDependenciesForProduction(CompilerSpecialMode.REGULAR);
-<<<<<<< HEAD
-        JetCoreEnvironment environment = JetCoreEnvironment.getCoreEnvironmentForJVM(CompileEnvironmentUtil.createMockDisposable(), dependencies);
-        CompileEnvironmentConfiguration env = new CompileEnvironmentConfiguration(environment, dependencies, MessageCollector.PLAIN_TEXT_TO_SYSTEM_ERR);
-=======
         JetCoreEnvironment environment = new JetCoreEnvironment(CompileEnvironmentUtil.createMockDisposable(), dependencies);
         CompileEnvironmentConfiguration env = new CompileEnvironmentConfiguration(environment, MessageCollector.PLAIN_TEXT_TO_SYSTEM_ERR);
->>>>>>> eeafd06c
 
         if (( stdlib != null ) && ( stdlib.trim().length() > 0 )) {
             File file = new File(stdlib);
