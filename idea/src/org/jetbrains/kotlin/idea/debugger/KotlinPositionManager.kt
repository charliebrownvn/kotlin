/*
 * Copyright 2010-2015 JetBrains s.r.o.
 *
 * Licensed under the Apache License, Version 2.0 (the "License");
 * you may not use this file except in compliance with the License.
 * You may obtain a copy of the License at
 *
 * http://www.apache.org/licenses/LICENSE-2.0
 *
 * Unless required by applicable law or agreed to in writing, software
 * distributed under the License is distributed on an "AS IS" BASIS,
 * WITHOUT WARRANTIES OR CONDITIONS OF ANY KIND, either express or implied.
 * See the License for the specific language governing permissions and
 * limitations under the License.
 */

package org.jetbrains.kotlin.idea.debugger

import com.intellij.debugger.MultiRequestPositionManager
import com.intellij.debugger.NoDataException
import com.intellij.debugger.SourcePosition
import com.intellij.debugger.engine.DebugProcess
import com.intellij.debugger.engine.DebugProcessImpl
import com.intellij.debugger.engine.PositionManagerEx
import com.intellij.debugger.engine.evaluation.EvaluationContext
import com.intellij.debugger.jdi.StackFrameProxyImpl
import com.intellij.debugger.requests.ClassPrepareRequestor
import com.intellij.openapi.application.ApplicationManager
import com.intellij.openapi.application.ModalityState
import com.intellij.openapi.progress.ProgressManager
import com.intellij.openapi.project.DumbService
import com.intellij.openapi.roots.libraries.LibraryUtil
import com.intellij.openapi.ui.MessageType
import com.intellij.psi.PsiElement
import com.intellij.psi.PsiFile
import com.intellij.psi.impl.compiled.ClsFileImpl
import com.intellij.psi.search.GlobalSearchScope
import com.intellij.psi.search.searches.ReferencesSearch
import com.intellij.psi.util.CachedValue
import com.intellij.psi.util.PsiTreeUtil
import com.intellij.util.ThreeState
import com.intellij.xdebugger.frame.XStackFrame
import com.intellij.xdebugger.impl.XDebugSessionImpl
import com.sun.jdi.AbsentInformationException
import com.sun.jdi.Location
import com.sun.jdi.ReferenceType
import com.sun.jdi.request.ClassPrepareRequest
import org.jetbrains.kotlin.codegen.binding.CodegenBinding
import org.jetbrains.kotlin.codegen.inline.InlineCodegenUtil
import org.jetbrains.kotlin.codegen.state.KotlinTypeMapper
import org.jetbrains.kotlin.descriptors.ClassDescriptor
import org.jetbrains.kotlin.descriptors.PropertyDescriptor
import org.jetbrains.kotlin.descriptors.ValueParameterDescriptor
import org.jetbrains.kotlin.fileClasses.JvmFileClassUtil
import org.jetbrains.kotlin.fileClasses.NoResolveFileClassesProvider
import org.jetbrains.kotlin.fileClasses.getFileClassInternalName
import org.jetbrains.kotlin.fileClasses.internalNameWithoutInnerClasses
import org.jetbrains.kotlin.idea.codeInsight.CodeInsightUtils
import org.jetbrains.kotlin.idea.debugger.breakpoints.getLambdasAtLineIfAny
import org.jetbrains.kotlin.idea.debugger.evaluate.KotlinCodeFragmentFactory
import org.jetbrains.kotlin.idea.debugger.evaluate.KotlinDebuggerCaches
import org.jetbrains.kotlin.idea.debugger.evaluate.KotlinDebuggerCaches.Companion.getOrComputeClassNames
import org.jetbrains.kotlin.idea.debugger.evaluate.KotlinDebuggerCaches.ComputedClassNames.CachedClassNames
import org.jetbrains.kotlin.idea.debugger.evaluate.KotlinDebuggerCaches.ComputedClassNames.NonCachedClassNames
import org.jetbrains.kotlin.idea.decompiler.classFile.KtClsFile
import org.jetbrains.kotlin.idea.refactoring.getLineStartOffset
import org.jetbrains.kotlin.idea.search.usagesSearch.isImportUsage
import org.jetbrains.kotlin.idea.stubindex.KotlinSourceFilterScope
import org.jetbrains.kotlin.idea.util.DebuggerUtils
import org.jetbrains.kotlin.idea.util.ProjectRootsUtil
import org.jetbrains.kotlin.idea.util.application.runReadAction
import org.jetbrains.kotlin.load.java.JvmAbi
import org.jetbrains.kotlin.name.FqName
import org.jetbrains.kotlin.psi.*
import org.jetbrains.kotlin.psi.psiUtil.parents
import org.jetbrains.kotlin.resolve.BindingContext
import org.jetbrains.kotlin.resolve.calls.callUtil.getResolvedCall
import org.jetbrains.kotlin.resolve.inline.InlineUtil
import org.jetbrains.kotlin.resolve.jvm.JvmClassName
import org.jetbrains.kotlin.resolve.source.getPsi
import org.jetbrains.kotlin.utils.addToStdlib.firstIsInstanceOrNull
import java.util.*
import com.intellij.debugger.engine.DebuggerUtils as JDebuggerUtils

<<<<<<< HEAD
class KotlinPositionManager(private val myDebugProcess: DebugProcess) : MultiRequestPositionManager {
=======
class KotlinPositionManager(private val myDebugProcess: DebugProcess) : MultiRequestPositionManager, PositionManagerEx() {

    private val scopes = listOf(
            myDebugProcess.searchScope,
            KotlinSourceFilterScope.librarySources(GlobalSearchScope.allScope(myDebugProcess.project), myDebugProcess.project)
    )

    override fun evaluateCondition(context: EvaluationContext, frame: StackFrameProxyImpl, location: Location, expression: String): ThreeState? {
        return ThreeState.UNSURE
    }

    override fun createStackFrame(frame: StackFrameProxyImpl, debugProcess: DebugProcessImpl, location: Location): XStackFrame? {
        if (location.declaringType().containsKotlinStrata()) {
            return KotlinStackFrame(frame)
        }
        return null
    }

>>>>>>> 3786c232
    override fun getSourcePosition(location: Location?): SourcePosition? {
        if (location == null) {
            throw NoDataException.INSTANCE
        }

        val psiFile = getPsiFileByLocation(location)
        if (psiFile == null) {
            val isKotlinStrataAvailable = location.declaringType().containsKotlinStrata()
            if (isKotlinStrataAvailable) {
                try {
                    val javaSourceFileName = location.sourceName("Java")
                    val javaClassName = JvmClassName.byInternalName(defaultInternalName(location))
                    val project = myDebugProcess.project

                    val defaultPsiFile = DebuggerUtils.findSourceFileForClass(project, scopes, javaClassName, javaSourceFileName)
                    if (defaultPsiFile != null) {
                        return SourcePosition.createFromLine(defaultPsiFile, 0)
                    }
                }
                catch(e: AbsentInformationException) {
                    // ignored
                }
            }

            throw NoDataException.INSTANCE
        }

        val lineNumber = try {
            location.lineNumber() - 1
        }
        catch (e: InternalError) {
            -1
        }


        if (lineNumber >= 0) {
            val lambdaOrFunIfInside = getLambdaOrFunIfInside(location, psiFile as KtFile, lineNumber)
            if (lambdaOrFunIfInside != null) {
                return SourcePosition.createFromElement(lambdaOrFunIfInside.bodyExpression!!)
            }
            return SourcePosition.createFromLine(psiFile, lineNumber)
        }

        throw NoDataException.INSTANCE
    }

    private fun getLambdaOrFunIfInside(location: Location, file: KtFile, lineNumber: Int): KtFunction? {
        val currentLocationFqName = location.declaringType().name() ?: return null

        val start = CodeInsightUtils.getStartLineOffset(file, lineNumber)
        val end = CodeInsightUtils.getEndLineOffset(file, lineNumber)
        if (start == null || end == null) return null

        val literalsOrFunctions = getLambdasAtLineIfAny(file, lineNumber)
        if (literalsOrFunctions.isEmpty()) return null;

        val elementAt = file.findElementAt(start) ?: return null
        val typeMapper = KotlinDebuggerCaches.getOrCreateTypeMapper(elementAt)

        val currentLocationClassName = JvmClassName.byFqNameWithoutInnerClasses(FqName(currentLocationFqName)).internalName
        for (literal in literalsOrFunctions) {
            if (InlineUtil.isInlinedArgument(literal, typeMapper.bindingContext, true)) {
                if (isInsideInlineArgument(literal, location, myDebugProcess as DebugProcessImpl)) {
                    return literal
                }
                continue
            }

            val internalClassNames = classNamesForPosition(literal.firstChild, true)
            if (internalClassNames.any { it == currentLocationClassName }) {
                return literal
            }
        }

        return null
    }

    private fun getPsiFileByLocation(location: Location): PsiFile? {
        val sourceName: String
        try {
            sourceName = location.sourceName()
        }
        catch (e: AbsentInformationException) {
            return null
        }
        catch (e: InternalError) {
            return null
        }


        val referenceInternalName: String
        try {
            if (location.declaringType().containsKotlinStrata()) {
                //replace is required for windows
                referenceInternalName = location.sourcePath().replace('\\', '/')
            }
            else {
                referenceInternalName = defaultInternalName(location)
            }
        }
        catch (e: AbsentInformationException) {
            referenceInternalName = defaultInternalName(location)
        }

        val className = JvmClassName.byInternalName(referenceInternalName)

        val project = myDebugProcess.project

        return DebuggerUtils.findSourceFileForClass(project, scopes, className, sourceName)
    }

    private fun defaultInternalName(location: Location): String {
        //no stratum or source path => use default one
        val referenceFqName = location.declaringType().name()
        // JDI names are of form "package.Class$InnerClass"
        return referenceFqName.replace('.', '/')
    }

    override fun getAllClasses(sourcePosition: SourcePosition): List<ReferenceType> {
        val psiFile = sourcePosition.file
        if (psiFile is KtFile) {
            val result = ArrayList<ReferenceType>()

            if (!ProjectRootsUtil.isInProjectOrLibSource(psiFile)) return result

            val names = classNamesForPosition(sourcePosition, true)
            for (name in names) {
                result.addAll(myDebugProcess.virtualMachineProxy.classesByName(name))
            }
            return result
        }

        if (psiFile is ClsFileImpl) {
            val decompiledPsiFile = psiFile.readAction { it.decompiledPsiFile }
            if (decompiledPsiFile is KtClsFile && sourcePosition.line == -1) {
                val className =
                        JvmFileClassUtil.getFileClassInfoNoResolve(decompiledPsiFile).fileClassFqName.internalNameWithoutInnerClasses
                return myDebugProcess.virtualMachineProxy.classesByName(className)
            }
        }

        throw NoDataException.INSTANCE
    }

    fun originalClassNameForPosition(sourcePosition: SourcePosition): String? {
        return classNamesForPosition(sourcePosition, false).firstOrNull()
    }

    private fun classNamesForPosition(sourcePosition: SourcePosition, withInlines: Boolean): List<String> {
        val element = sourcePosition.readAction { it.elementAt } ?: return emptyList()
        val names = classNamesForPosition(element, withInlines)

        val lambdas = findLambdas(sourcePosition)
        if (lambdas.isEmpty()) {
            return names
        }

        return names + lambdas
    }

    private fun classNamesForPosition(element: PsiElement?, withInlines: Boolean): List<String> {
        if (DumbService.getInstance(myDebugProcess.project).isDumb) {
            return emptyList()
        }
        else {
            val baseElement = getElementToCalculateClassName(element) ?: return emptyList()
            return getOrComputeClassNames(baseElement) {
                element ->
                val file = element.readAction { it.containingFile as KtFile }
                val isInLibrary = LibraryUtil.findLibraryEntry(file.virtualFile, file.project) != null
                val typeMapper = KotlinDebuggerCaches.getOrCreateTypeMapper(element)

                getInternalClassNameForElement(element, typeMapper, file, isInLibrary, withInlines)
            }
        }
    }

    private fun findLambdas(sourcePosition: SourcePosition): Collection<String> {
        val lambdas = sourcePosition.readAction { getLambdasAtLineIfAny(it) }
        return lambdas.flatMap { classNamesForPosition(it, true) }
    }

    override fun locationsOfLine(type: ReferenceType, position: SourcePosition): List<Location> {
        if (position.file !is KtFile) {
            throw NoDataException.INSTANCE
        }
        try {
            val line = position.line + 1
            val locations = if (myDebugProcess.virtualMachineProxy.versionHigher("1.4"))
                type.locationsOfLine("Kotlin", null, line).filter { it.sourceName("Kotlin") == position.file.name }
            else
                type.locationsOfLine(line)
            if (locations == null || locations.isEmpty()) throw NoDataException.INSTANCE
            return locations
        }
        catch (e: AbsentInformationException) {
            throw NoDataException.INSTANCE
        }
    }

    @Deprecated("Since Idea 14.0.3 use createPrepareRequests fun")
    override fun createPrepareRequest(classPrepareRequestor: ClassPrepareRequestor, sourcePosition: SourcePosition): ClassPrepareRequest? {
        return createPrepareRequests(classPrepareRequestor, sourcePosition).firstOrNull()
    }

    override fun createPrepareRequests(requestor: ClassPrepareRequestor, position: SourcePosition): List<ClassPrepareRequest> {
        if (position.file !is KtFile) {
            throw NoDataException.INSTANCE
        }

        return classNamesForPosition(position, true).mapNotNull {
            className ->
            myDebugProcess.requestsManager.createClassPrepareRequest(requestor, className.replace('/', '.'))
        }
    }

    private fun getInternalClassNameForElement(
            element: KtElement,
            typeMapper: KotlinTypeMapper,
            file: KtFile,
            isInLibrary: Boolean,
            withInlines: Boolean
    ): KotlinDebuggerCaches.ComputedClassNames {
        val parent = element.readAction { getElementToCalculateClassName(it.parent) }
        when (element) {
            is KtClassOrObject -> return CachedClassNames(getClassNameForClass(element, typeMapper))
            is KtFunction -> {
                val descriptor = element.readAction { InlineUtil.getInlineArgumentDescriptor(it, typeMapper.bindingContext) }
                if (descriptor != null) {
                    val classNamesForParent = classNamesForPosition(parent, withInlines)
                    if (descriptor.isCrossinline) {
                        return CachedClassNames(classNamesForParent + findCrossInlineArguments(element, descriptor, typeMapper.bindingContext))
                    }
                    return CachedClassNames(classNamesForParent)
                }
            }
        }

        val crossInlineParameterUsages = element.readAction { it.containsCrossInlineParameterUsages(typeMapper.bindingContext) }
        if (crossInlineParameterUsages.isNotEmpty()) {
            return CachedClassNames(classNamesForCrossInlineParameters(crossInlineParameterUsages, typeMapper.bindingContext).toList())
        }

        when {
            element is KtFunctionLiteral -> {
                val asmType = CodegenBinding.asmTypeForAnonymousClass(typeMapper.bindingContext, element)
                return CachedClassNames(asmType.internalName)
            }
            element is KtAnonymousInitializer -> {
                // Class-object initializer
                if (parent is KtObjectDeclaration && parent.isCompanion()) {
                    return CachedClassNames(classNamesForPosition(parent.parent, withInlines))
                }
                return CachedClassNames(classNamesForPosition(parent, withInlines))
            }
            element is KtPropertyAccessor && (!element.readAction { it.property.isTopLevel } || !isInLibrary) -> {
                val classOrObject = element.readAction { PsiTreeUtil.getParentOfType(it, KtClassOrObject::class.java) }
                if (classOrObject != null) {
                    return CachedClassNames(getClassNameForClass(classOrObject, typeMapper))
                }
            }
            element is KtProperty && (!element.readAction { it.isTopLevel } || !isInLibrary) -> {
                val descriptor = typeMapper.bindingContext.get(BindingContext.DECLARATION_TO_DESCRIPTOR, element)
                if (descriptor !is PropertyDescriptor) {
                    return CachedClassNames(classNamesForPosition(parent, withInlines))
                }

                return CachedClassNames(getJvmInternalNameForPropertyOwner(typeMapper, descriptor))
            }
            element is KtNamedFunction -> {
                val parentInternalName = if (parent is KtClassOrObject) {
                    getClassNameForClass(parent, typeMapper)
                }
                else if (parent != null) {
                    val asmType = CodegenBinding.asmTypeForAnonymousClass(typeMapper.bindingContext, element)
                    asmType.internalName
                }
                else {
                    getClassNameForFile(file)
                }

                if (!withInlines) return NonCachedClassNames(parentInternalName)

                val inlinedCalls = findInlinedCalls(element, typeMapper.bindingContext)
                if (parentInternalName == null) return CachedClassNames(inlinedCalls)

                return CachedClassNames(listOf(parentInternalName) + inlinedCalls)

            }
        }

        return CachedClassNames(getClassNameForFile(file))
    }

    private fun getClassNameForClass(klass: KtClassOrObject, typeMapper: KotlinTypeMapper) = klass.readAction { getJvmInternalNameForImpl(typeMapper, it) }
    private fun getClassNameForFile(file: KtFile) = file.readAction { NoResolveFileClassesProvider.getFileClassInternalName(it) }

    private val TYPES_TO_CALCULATE_CLASSNAME: Array<Class<out KtElement>> =
            arrayOf(KtClass::class.java,
                    KtObjectDeclaration::class.java,
                    KtEnumEntry::class.java,
                    KtFunctionLiteral::class.java,
                    KtNamedFunction::class.java,
                    KtPropertyAccessor::class.java,
                    KtProperty::class.java,
                    KtClassInitializer::class.java)

    private fun getElementToCalculateClassName(notPositionedElement: PsiElement?): KtElement? {
        if (notPositionedElement?.javaClass as Class<*> in TYPES_TO_CALCULATE_CLASSNAME) return notPositionedElement as KtElement

        return readAction { PsiTreeUtil.getParentOfType(notPositionedElement, *TYPES_TO_CALCULATE_CLASSNAME) }
    }

    fun getJvmInternalNameForPropertyOwner(typeMapper: KotlinTypeMapper, descriptor: PropertyDescriptor): String {
        return descriptor.readAction {
            typeMapper.mapOwner(
                    if (JvmAbi.isPropertyWithBackingFieldInOuterClass(it)) it.containingDeclaration else it
            ).internalName
        }
    }

    private fun getJvmInternalNameForImpl(typeMapper: KotlinTypeMapper, ktClass: KtClassOrObject): String? {
        val classDescriptor = typeMapper.bindingContext.get<PsiElement, ClassDescriptor>(BindingContext.CLASS, ktClass) ?: return null

        if (ktClass is KtClass && ktClass.isInterface()) {
            return typeMapper.mapDefaultImpls(classDescriptor).internalName
        }

        return typeMapper.mapClass(classDescriptor).internalName
    }

    private fun findInlinedCalls(function: KtNamedFunction, context: BindingContext): List<String> {
        if (!InlineUtil.isInline(context.get(BindingContext.DECLARATION_TO_DESCRIPTOR, function))) {
            return emptyList()
        }
        else {
            val searchResult = hashSetOf<KtElement>()
            val functionName = function.readAction { it.name }

            val task = Runnable {
                ReferencesSearch.search(function, getScopeForInlineFunctionUsages(function)).forEach {
                    if (!it.readAction { it.isImportUsage() }) {
                        val usage = (it.element as? KtElement)?.let { getElementToCalculateClassName(it) }
                        if (usage != null) {
                            searchResult.add(usage)
                        }
                    }
                }
            }

            var isSuccess = true
            ApplicationManager.getApplication().invokeAndWait(
                    {
                       isSuccess = ProgressManager.getInstance().runProcessWithProgressSynchronously(
                                task,
                                "Compute class names for function $functionName",
                                true,
                                myDebugProcess.project)
                    }, ModalityState.NON_MODAL)

            if (!isSuccess) {
                XDebugSessionImpl.NOTIFICATION_GROUP.createNotification(
                        "Debugger can skip some executions of $functionName method, because the computation of class names was interrupted", MessageType.WARNING
                ).notify(myDebugProcess.project)
            }

            // TODO recursive search
            return searchResult.flatMap { classNamesForPosition(it, true) }
        }
    }

    private fun findCrossInlineArguments(argument: KtFunction, parameterDescriptor: ValueParameterDescriptor, context: BindingContext): Set<String> {
        return runReadAction {
            val source = parameterDescriptor.original.source.getPsi() as? KtParameter
            val functionName = source?.ownerFunction?.name
            if (functionName != null) {
                return@runReadAction setOf(getCrossInlineArgumentClassName(argument, functionName, context))
            }
            return@runReadAction emptySet()
        }
    }

    private fun getCrossInlineArgumentClassName(argument: KtFunction, inlineFunctionName: String, context: BindingContext): String {
        val anonymousClassNameForArgument = CodegenBinding.asmTypeForAnonymousClass(context, argument).internalName
        val newName = anonymousClassNameForArgument.substringIndex() + InlineCodegenUtil.INLINE_TRANSFORMATION_SUFFIX + "$" + inlineFunctionName
        return "$newName$*"
    }

    private fun KtElement.containsCrossInlineParameterUsages(context: BindingContext): Collection<ValueParameterDescriptor> {
        fun KtElement.hasParameterCall(parameter: KtParameter): Boolean {
            return ReferencesSearch.search(parameter).any {
                this.textRange.contains(it.element.textRange)
            }
        }

        val inlineFunction = this.parents.firstIsInstanceOrNull<KtNamedFunction>() ?: return emptySet()

        val inlineFunctionDescriptor = context[BindingContext.FUNCTION, inlineFunction]
        if (inlineFunctionDescriptor == null || !InlineUtil.isInline(inlineFunctionDescriptor)) return emptySet()

        return inlineFunctionDescriptor.valueParameters
                .filter { it.isCrossinline }
                .mapNotNull {
                    val psiParameter = it.source.getPsi() as? KtParameter
                    if (psiParameter != null && this@containsCrossInlineParameterUsages.hasParameterCall(psiParameter))
                        it
                    else
                        null
                }
    }

    private fun classNamesForCrossInlineParameters(usedParameters: Collection<ValueParameterDescriptor>, context: BindingContext): Set<String> {
        // We could calculate className only for one of parameters, because we add '*' to match all crossInlined parameter calls
        val parameter = usedParameters.first()
        val result = hashSetOf<String>()
        val inlineFunction = parameter.containingDeclaration.source.getPsi() as? KtNamedFunction ?: return emptySet()

        ReferencesSearch.search(inlineFunction, getScopeForInlineFunctionUsages(inlineFunction)).forEach {
            runReadAction {
                if (!it.isImportUsage()) {
                    val call = (it.element as? KtExpression)?.let { KtPsiUtil.getParentCallIfPresent(it) }
                    if (call != null) {
                        val resolvedCall = call.getResolvedCall(context)
                        val argument = resolvedCall?.valueArguments?.entries?.firstOrNull { it.key.original == parameter }?.value
                        if (argument != null) {
                            val argumentExpression = getArgumentExpression(argument.arguments.first())
                            if (argumentExpression is KtFunction) {
                                result.add(getCrossInlineArgumentClassName(argumentExpression, inlineFunction.name!!, context))
                            }
                        }
                    }
                }
            }
        }

        return result
    }

    private fun getScopeForInlineFunctionUsages(inlineFunction: KtNamedFunction): GlobalSearchScope {
        val virtualFile = runReadAction { inlineFunction.containingFile.virtualFile }
        if (virtualFile != null && ProjectRootsUtil.isLibraryFile(myDebugProcess.project, virtualFile)) {
            return GlobalSearchScope.union(scopes.toTypedArray())
        }
        else {
            return myDebugProcess.searchScope
        }
    }

    private fun getArgumentExpression(it: ValueArgument) = (it.getArgumentExpression() as? KtLambdaExpression)?.functionLiteral ?: it.getArgumentExpression()

    private fun String.substringIndex(): String {
        if (lastIndexOf("$") < 0) return this

        val suffix = substringAfterLast("$")
        if (suffix.all { it.isDigit() }) {
            return substringBeforeLast("$") + "$"
        }
        return this
    }

    private fun ReferenceType.containsKotlinStrata() = availableStrata().contains("Kotlin")
}

private inline fun <U, V> U.readAction(crossinline f: (U) -> V): V {
    return runReadAction { f(this) }
}<|MERGE_RESOLUTION|>--- conflicted
+++ resolved
@@ -82,16 +82,14 @@
 import java.util.*
 import com.intellij.debugger.engine.DebuggerUtils as JDebuggerUtils
 
-<<<<<<< HEAD
 class KotlinPositionManager(private val myDebugProcess: DebugProcess) : MultiRequestPositionManager {
-=======
-class KotlinPositionManager(private val myDebugProcess: DebugProcess) : MultiRequestPositionManager, PositionManagerEx() {
 
     private val scopes = listOf(
             myDebugProcess.searchScope,
             KotlinSourceFilterScope.librarySources(GlobalSearchScope.allScope(myDebugProcess.project), myDebugProcess.project)
     )
 
+/*
     override fun evaluateCondition(context: EvaluationContext, frame: StackFrameProxyImpl, location: Location, expression: String): ThreeState? {
         return ThreeState.UNSURE
     }
@@ -102,8 +100,8 @@
         }
         return null
     }
-
->>>>>>> 3786c232
+*/
+
     override fun getSourcePosition(location: Location?): SourcePosition? {
         if (location == null) {
             throw NoDataException.INSTANCE
